import express, { type Request, Response, NextFunction } from "express";
import cors from "cors";
import { registerRoutes } from "./routes";
import { setupVite, serveStatic, log } from "./vite";

const app = express();

// ✅ CORS configurato correttamente
app.use(cors({
  origin: "https://gameall123-new.onrender.com",
  credentials: true
}));

app.use(express.json());
app.use(express.urlencoded({ extended: false }));

<<<<<<< HEAD
// Health check endpoint for Render
app.get('/health', (req: Request, res: Response) => {
  res.status(200).json({ 
    status: 'ok', 
    version: '2.1.0',
    timestamp: new Date().toISOString(),
    uptime: process.uptime()
  });
});

=======
// ✅ Logging middleware
>>>>>>> 505fd168
app.use((req, res, next) => {
  const start = Date.now();
  const path = req.path;
  let capturedJsonResponse: Record<string, any> | undefined = undefined;

  const originalResJson = res.json;
  res.json = function (bodyJson, ...args) {
    capturedJsonResponse = bodyJson;
    return originalResJson.apply(res, [bodyJson, ...args]);
  };

  res.on("finish", () => {
    const duration = Date.now() - start;
    if (path.startsWith("/api")) {
      let logLine = `${req.method} ${path} ${res.statusCode} in ${duration}ms`;
      if (capturedJsonResponse) {
        logLine += ` :: ${JSON.stringify(capturedJsonResponse)}`;
      }

      if (logLine.length > 80) {
        logLine = logLine.slice(0, 79) + "…";
      }

      log(logLine);
    }
  });

  next();
});

(async () => {
  const server = await registerRoutes(app);

  // ✅ Error handling middleware
  app.use((err: any, _req: Request, res: Response, _next: NextFunction) => {
    const status = err.status || err.statusCode || 500;
    const message = err.message || "Internal Server Error";

    res.status(status).json({ message });
    throw err;
  });

  // ✅ Static serving / Vite setup
  if (app.get("env") === "development") {
    await setupVite(app, server);
  } else {
    serveStatic(app);
  }

<<<<<<< HEAD
  // ALWAYS serve the app on port 5000
  // this serves both the API and the client.
  // It is the only port that is not firewalled.
  const port = parseInt(process.env.PORT || "5000");
=======
  // ✅ Start server
  const port = 5000;
>>>>>>> 505fd168
  server.listen({
    port,
    host: "0.0.0.0",
    reusePort: true,
  }, () => {
    log(`serving on port ${port}`);
  });<|MERGE_RESOLUTION|>--- conflicted
+++ resolved
@@ -14,7 +14,6 @@
 app.use(express.json());
 app.use(express.urlencoded({ extended: false }));
 
-<<<<<<< HEAD
 // Health check endpoint for Render
 app.get('/health', (req: Request, res: Response) => {
   res.status(200).json({ 
@@ -25,9 +24,7 @@
   });
 });
 
-=======
 // ✅ Logging middleware
->>>>>>> 505fd168
 app.use((req, res, next) => {
   const start = Date.now();
   const path = req.path;
@@ -77,19 +74,13 @@
     serveStatic(app);
   }
 
-<<<<<<< HEAD
-  // ALWAYS serve the app on port 5000
-  // this serves both the API and the client.
-  // It is the only port that is not firewalled.
+  // ✅ Start server - Dynamic port for Render
   const port = parseInt(process.env.PORT || "5000");
-=======
-  // ✅ Start server
-  const port = 5000;
->>>>>>> 505fd168
   server.listen({
     port,
     host: "0.0.0.0",
     reusePort: true,
   }, () => {
     log(`serving on port ${port}`);
-  });+  });
+})();